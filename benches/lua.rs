use criterion::{criterion_group, Benchmark, Criterion};
use indexmap::IndexMap;
use vector::{
    topology::config::TransformConfig,
    transforms::{self, Transform},
    Event,
};

fn add_fields(c: &mut Criterion) {
    let num_events: usize = 100_000;

    let key = "the key";
    let value = "this is the value";

    let key_atom = key.into();
    let value_bytes = value.into();
    let key_atom2 = key.into();
    let value_bytes2 = value.into();

    c.bench(
        "lua_add_fields",
        Benchmark::new("native", move |b| {
            b.iter_with_setup(
                || {
                    let mut map = IndexMap::new();
                    map.insert(key.into(), toml::value::Value::String(value.to_owned()));
                    transforms::add_fields::AddFields::new(map)
                },
                |mut transform| {
                    for _ in 0..num_events {
                        let event = Event::new_empty_log();
                        let event = transform.transform(event).unwrap();
                        assert_eq!(event.as_log()[&key_atom], value_bytes);
                    }
                },
            )
        })
        .with_function("lua", move |b| {
            b.iter_with_setup(
                || {
                    let source = format!("event['{}'] = '{}'", key, value);
                    transforms::lua::Lua::new(&source, vec![]).unwrap()
                },
                |mut transform| {
                    for _ in 0..num_events {
                        let event = Event::new_empty_log();
                        let event = transform.transform(event).unwrap();
                        assert_eq!(event.as_log()[&key_atom2], value_bytes2);
                    }
                },
            )
        })
        .sample_size(10),
    );
}

fn field_filter(c: &mut Criterion) {
    let num_events: usize = 100_000;

    c.bench(
        "lua_field_filter",
        Benchmark::new("native", move |b| {
            b.iter_with_setup(
                || {
<<<<<<< HEAD
                    let transform = transforms::field_filter::FieldFilterConfig {
                        field: "the_field".to_string(),
                        value: "0".to_string(),
                    }
                    .build()
                    .unwrap();

                    let events: Vec<Event> = (0..num_events)
=======
                    let rt = vector::runtime::Runtime::single_threaded().unwrap();
                    transforms::field_filter::FieldFilterConfig {
                        field: "the_field".to_string(),
                        value: "0".to_string(),
                    }
                    .build(rt.executor())
                    .unwrap()
                },
                |mut transform| {
                    let num = (0..num_events)
>>>>>>> c4acea3f
                        .map(|i| {
                            let mut event = Event::new_empty_log();
                            event
                                .as_mut_log()
                                .insert_explicit("the_field", (i % 10).to_string());
                            event
                        })
                        .collect();
                    (transform, events)
                },
                |(mut transform, events)| {
                    let num = events
                        .into_iter()
                        .filter_map(|r| transform.transform(r))
                        .count();
                    assert_eq!(num, num_events / 10);
                },
            )
        })
        .with_function("lua", move |b| {
            b.iter_with_setup(
                || {
                    let source = r#"
                      if event["the_field"] ~= "0" then
                        event = nil
                      end
                    "#;
                    let transform = transforms::lua::Lua::new(&source, vec![]).unwrap();

                    let events: Vec<Event> = (0..num_events)
                        .map(|i| {
                            let mut event = Event::new_empty_log();
                            event
                                .as_mut_log()
                                .insert_explicit("the_field", (i % 10).to_string());
                            event
                        })
                        .collect();

                    (transform, events)
                },
                |(mut transform, events)| {
                    let num = events
                        .into_iter()
                        .filter_map(|r| transform.transform(r))
                        .count();
                    assert_eq!(num, num_events / 10);
                },
            )
        })
        .sample_size(10),
    );
}

criterion_group!(lua, add_fields, field_filter);<|MERGE_RESOLUTION|>--- conflicted
+++ resolved
@@ -62,16 +62,6 @@
         Benchmark::new("native", move |b| {
             b.iter_with_setup(
                 || {
-<<<<<<< HEAD
-                    let transform = transforms::field_filter::FieldFilterConfig {
-                        field: "the_field".to_string(),
-                        value: "0".to_string(),
-                    }
-                    .build()
-                    .unwrap();
-
-                    let events: Vec<Event> = (0..num_events)
-=======
                     let rt = vector::runtime::Runtime::single_threaded().unwrap();
                     transforms::field_filter::FieldFilterConfig {
                         field: "the_field".to_string(),
@@ -82,7 +72,6 @@
                 },
                 |mut transform| {
                     let num = (0..num_events)
->>>>>>> c4acea3f
                         .map(|i| {
                             let mut event = Event::new_empty_log();
                             event
